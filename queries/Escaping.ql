/**
 * @name Escaping
 * @description In a thread-safe class, care should be taken to avoid exposing mutable state.
 * @kind problem
 * @problem.severity warning
 * @precision high
 * @id java/escaping
 * @tags quality
 *       reliability
 *       concurrency
 */

import java
import ConflictingAccess

<<<<<<< HEAD
predicate isNotPrivateField(Field f) { not f.isPrivate() }

predicate isNotFinal(Field f) { not f.isFinal() }

predicate isFieldinThreadSafeAnnotatedClass(ClassAnnotatedAsThreadSafe c, Field f) {
  c = annotatedAsThreadSafe() and
  f = c.getAField()
}

from Field f, ClassAnnotatedAsThreadSafe c
where
  isFieldinThreadSafeAnnotatedClass(c, f) and
  isNotFinal(f) and // final fields do not change
  // not f.isProtected() and // I believe that protected fields are also dangerous
  isNotPrivateField(f)
select f, "Potentially escaping field"
=======
from Field f, ClassAnnotatedAsThreadSafe c
where
  f = c.getAField() and
  not f.isFinal() and // final fields do not change
  not f.isPrivate() and
  // We believe that protected fields are also dangerous
  // Volatile fields cannot cause data races, but it is dubious to allow changes.
  // For now, we ignore volatile fields, but there are likely bugs to be caught here.
  not f.isVolatile()
select f, "The class $@ is marked as thread-safe, but this field is potentially escaping.", c,
  c.getName()
>>>>>>> 16aa4ced
<|MERGE_RESOLUTION|>--- conflicted
+++ resolved
@@ -13,24 +13,6 @@
 import java
 import ConflictingAccess
 
-<<<<<<< HEAD
-predicate isNotPrivateField(Field f) { not f.isPrivate() }
-
-predicate isNotFinal(Field f) { not f.isFinal() }
-
-predicate isFieldinThreadSafeAnnotatedClass(ClassAnnotatedAsThreadSafe c, Field f) {
-  c = annotatedAsThreadSafe() and
-  f = c.getAField()
-}
-
-from Field f, ClassAnnotatedAsThreadSafe c
-where
-  isFieldinThreadSafeAnnotatedClass(c, f) and
-  isNotFinal(f) and // final fields do not change
-  // not f.isProtected() and // I believe that protected fields are also dangerous
-  isNotPrivateField(f)
-select f, "Potentially escaping field"
-=======
 from Field f, ClassAnnotatedAsThreadSafe c
 where
   f = c.getAField() and
@@ -41,5 +23,4 @@
   // For now, we ignore volatile fields, but there are likely bugs to be caught here.
   not f.isVolatile()
 select f, "The class $@ is marked as thread-safe, but this field is potentially escaping.", c,
-  c.getName()
->>>>>>> 16aa4ced
+  c.getName()